from dataclasses import dataclass
from typing import List, Optional, Sequence, Dict, Iterable
from urllib.parse import urlparse
import os
import re

import httpx

from .html_to_text import html_to_text

import logging

logger = logging.getLogger(__name__)
if not logger.handlers:
    handler = logging.StreamHandler()
    handler.setFormatter(logging.Formatter("[%(levelname)s] %(name)s: %(message)s"))
    logger.addHandler(handler)
_level = os.getenv("TRIP_PLANNER_LOG_LEVEL", "INFO").upper()
logger.setLevel(getattr(logging, _level, logging.INFO))
logger.propagate = False

<<<<<<< HEAD
DEFAULT_HEADERS: Dict[str, str] = {
    "User-Agent": (
        "Mozilla/5.0 (Macintosh; Intel Mac OS X 10_15_7) "
        "AppleWebKit/537.36 (KHTML, like Gecko) "
        "Chrome/123.0.0.0 Safari/537.36"
    ),
    "Accept": "text/html,application/xhtml+xml,application/xml;q=0.9,image/avif,image/webp,*/*;q=0.8",
    "Accept-Language": "en-US,en;q=0.9",
    "Cache-Control": "no-cache",
    "Pragma": "no-cache",
    "Referer": "https://www.google.com/",
}

=======
>>>>>>> 93fb89b9
@dataclass
class SourcePolicy:
    allow_domains: Optional[Sequence[str]] = None
    deny_domains: Optional[Sequence[str]] = None
    max_results: int = 6
    max_per_domain: int = 2
    recency_days: Optional[int] = None

    def allowed(self, url: str) -> bool:
        def match_any(patterns: Optional[Sequence[str]]) -> bool:
            return bool(patterns) and any(re.search(p, url) for p in patterns)
        if self.deny_domains and match_any(self.deny_domains):
            return False
        if self.allow_domains:
            return match_any(self.allow_domains)
        return True

@dataclass
class WebDoc:
    url: str
    title: str
    text: str

class WebSearcher:
    """
    Pluggable search+fetch. Replace `search()` with your provider (Bing/SerpAPI/Tavily).
    """
    SEARCH_ENDPOINT = "https://api.tavily.com/search"

    def __init__(self, policy: SourcePolicy, *, api_key: Optional[str] = None):
        self.policy = policy
        self.api_key = api_key or os.getenv("TAVILY_API_KEY")

    async def search(self, query: str) -> List[Dict]:
        """Run a Tavily search and return filtered results.

        The returned payload includes the ``url``, ``title`` and any provider
        summary text so the orchestrator can fall back to those snippets when a
        direct fetch fails. Results are pre-filtered according to the configured
        ``SourcePolicy`` so callers do not have to re-apply allow/deny logic.
        """
        if not self.api_key:
            raise RuntimeError("TAVILY_API_KEY environment variable not configured")

        payload = {
            "api_key": self.api_key,
            "query": query,
            "search_depth": "basic",
            "max_results": self.policy.max_results * 2,
            "include_answer": False,
            "include_images": False,
            "include_raw_content": True,
        }
        if self.policy.allow_domains:
            payload["include_domains"] = list(self.policy.allow_domains)
        if self.policy.deny_domains:
            payload["exclude_domains"] = list(self.policy.deny_domains)

        async with httpx.AsyncClient(timeout=10.0) as client:
            response = await client.post(self.SEARCH_ENDPOINT, json=payload)
            response.raise_for_status()
            data = response.json()

        raw_results: Iterable[Dict] = data.get("results", [])
        return self._apply_policy(raw_results)

    async def fetch(self, url: str, timeout: float = 10.0) -> Optional[WebDoc]:
        if not self.policy.allowed(url):
            return None
        try:
            async with httpx.AsyncClient(timeout=timeout, follow_redirects=True) as client:
                r = await client.get(url, headers=DEFAULT_HEADERS)
                r.raise_for_status()
                text = html_to_text(r.text)[:12000]
                title = self._title_from_html(r.text) or url
                return WebDoc(url=url, title=title, text=text)
        except Exception:
            logger.warning("Failed to fetch url %s", url, exc_info=True)
            return None

    @staticmethod
    def _title_from_html(html: str) -> Optional[str]:
        m = re.search(r"<title>(.*?)</title>", html, re.IGNORECASE | re.DOTALL)
        if m:
            return re.sub(r"\s+", " ", m.group(1)).strip()
        return None

    def _apply_policy(self, results: Iterable[Dict]) -> List[Dict]:
        filtered: List[Dict] = []
        seen_urls: set[str] = set()
        per_domain: Dict[str, int] = {}

        for result in results:
            url = result.get("url") or result.get("href")
            if not url:
                continue
            if url in seen_urls:
                continue
            if not self.policy.allowed(url):
                continue

            domain = self._domain_for(url)
            if not domain:
                continue
            if per_domain.get(domain, 0) >= self.policy.max_per_domain:
                continue

            title = result.get("title") or ""
            snippet = result.get("content") or result.get("snippet") or ""
            filtered.append({"url": url, "title": title, "content": snippet})
            seen_urls.add(url)
            per_domain[domain] = per_domain.get(domain, 0) + 1

            if len(filtered) >= self.policy.max_results:
                break

        return filtered

    @staticmethod
    def _domain_for(url: str) -> str:
        try:
            parsed = urlparse(url)
        except ValueError:
            return ""
        return (parsed.netloc or "").lower()<|MERGE_RESOLUTION|>--- conflicted
+++ resolved
@@ -19,7 +19,7 @@
 logger.setLevel(getattr(logging, _level, logging.INFO))
 logger.propagate = False
 
-<<<<<<< HEAD
+
 DEFAULT_HEADERS: Dict[str, str] = {
     "User-Agent": (
         "Mozilla/5.0 (Macintosh; Intel Mac OS X 10_15_7) "
@@ -33,8 +33,7 @@
     "Referer": "https://www.google.com/",
 }
 
-=======
->>>>>>> 93fb89b9
+
 @dataclass
 class SourcePolicy:
     allow_domains: Optional[Sequence[str]] = None
