# app/orchestrator.py
from __future__ import annotations

import os
from typing import List, Dict, Any, Tuple
from collections.abc import Iterable
from datetime import datetime, timedelta
from urllib.parse import urlencode, quote_plus
import asyncio
import logging

from app.schemas import (
    TripRequest,
    TripResponse,
    PlanBundle,
    TravelLeg,
    Stay,
    DayPlan,
    AgentContext,
    TripPrefs,
    BookingLink,
)
from app.llm import call_llm, llm_backfill_city_details  # import at module top to avoid circulars
from app.agents.foundation_agent import extract_foundation
from app.agents.destination_scout import expand_destinations
from app.agents.logistics_planner import compute_logistics

logger = logging.getLogger(__name__)
if not logger.handlers:
    handler = logging.StreamHandler()
    handler.setFormatter(logging.Formatter("[%(levelname)s] %(name)s: %(message)s"))
    logger.addHandler(handler)
_level = os.getenv("TRIP_PLANNER_LOG_LEVEL", "INFO").upper()
logger.setLevel(getattr(logging, _level, logging.INFO))
logger.propagate = False

# Search providers vary widely in the keys they expose for summarised content.
# Normalise here so downstream logic can treat them uniformly.
def _payload_snippet(payload: Dict[str, Any]) -> str:
    if not isinstance(payload, dict):
        return ""
    for key in ("content", "snippet", "text", "description", "answer", "raw_content"):
        value = payload.get(key)
        if isinstance(value, str) and value.strip():
            return value.strip()
    highlights = payload.get("highlights")
    if isinstance(highlights, list):
        joined = " ".join([item.strip() for item in highlights if isinstance(item, str) and item.strip()])
        if joined:
            return joined
    return ""

# If your websearch tool isn't ready, these imports will be skipped gracefully.
try:
    from app.tools.websearch import WebSearcher, SourcePolicy
except Exception:
    WebSearcher = None  # type: ignore
    class SourcePolicy:  # fallback stub
        def __init__(self, allow_domains=None, deny_domains=None, max_results=6, max_per_domain=2, recency_days=365):
            self.allow_domains = allow_domains or []
            self.deny_domains = deny_domains or []
            self.max_results = max_results
            self.max_per_domain = max_per_domain
            self.recency_days = recency_days
        def allowed(self, url: str) -> bool:
            from urllib.parse import urlparse
            host = urlparse(url).hostname or ""
            if any(host.endswith(d) for d in self.deny_domains):
                return False
            return (not self.allow_domains) or any(host.endswith(d) for d in self.allow_domains)

# ---------- baseline generic planner (no web, fast) ----------
def plan_trip(
    req: TripRequest,
    context: AgentContext | Dict[str, Any] | None = None,
) -> TripResponse:
    """Produce baseline bundles informed by optional agent context."""

    # Harmonise any agent context that upstream agents may have assembled.

    if isinstance(context, AgentContext):
        ctx: Dict[str, Any] = context.model_dump(mode="python")
    elif isinstance(context, dict):
        ctx = dict(context)
    elif context is None:
        ctx = {}
    else:
        ctx = dict(context)  # type: ignore[arg-type]

    # Break context into the buckets produced by earlier agents. Missing keys
    # are normal when adapters are offline, so default to empty structures.
    foundation_ctx = ctx.get("foundation", {}) or {}
    logistics_ctx = ctx.get("logistics", {}) or {}
    dest_ctx_list = ctx.get("destinations", []) or []

    combined_notes: List[str] = []
    for bucket in (
        foundation_ctx.get("notes", []),
        ctx.get("notes", []),
        logistics_ctx.get("feasibility_notes", []),
    ):
        for item in bucket or []:
            if item not in combined_notes:
                combined_notes.append(item)

    # Trip length and per-destination allocations feed most downstream estimates.
    trip_days = int(foundation_ctx.get("dates", {}).get("duration_days") or max(1, _days(req.dates.start, req.dates.end)))
    nights = int(foundation_ctx.get("dates", {}).get("nights") or max(1, trip_days - 1))
    n_stops = max(1, len(req.destinations))

    nights_allocation = list(foundation_ctx.get("nights_allocation", [])) if foundation_ctx else []
    if len(nights_allocation) != n_stops:
        nights_allocation = _split_nights(nights, n_stops)

    party_size = req.party.adults + req.party.children + req.party.seniors
    ppd_val = float(
        foundation_ctx.get("budget", {}).get("per_person_per_day")
        or _ppd(req.budget_total, trip_days, party_size)
    )
    stay_windows = _infer_stay_windows(req, nights_allocation, logistics_ctx, foundation_ctx)

    logger.info(
        "Planning trip for %s travellers from %s visiting %s between %s and %s with budget %.2f %s",
        party_size,
        req.origin,
        ", ".join(req.destinations) or req.origin,
        req.dates.start,
        req.dates.end,
        req.budget_total,
        req.currency,
    )
    logger.debug(
        "Context snapshot — notes:%d foundation:%s logistics_legs:%d",
        len(combined_notes),
        sorted(foundation_ctx.keys()),
        len(logistics_ctx.get("legs") or []),
    )

    # Build a simple stay blueprint for each stop. Bundle builders will mutate
    # these to offer cheaper or more comfortable mixes.
    stays = [
        Stay(city=city, nights=n, style="hotel", budget_per_night=ppd_val * 0.4 * party_size)
        for city, n in zip(req.destinations, nights_allocation)
    ]

    dest_map: Dict[str, Dict[str, Any]] = {
        d.get("city"): d for d in dest_ctx_list if isinstance(d, dict) and d.get("city")
    }
    experiences = _day_plans(req.destinations, nights_allocation, dest_map)

    logistic_legs = logistics_ctx.get("legs") or []
    if logistic_legs:
        intercity = []
        for idx, leg in enumerate(logistic_legs):
            frm = leg.get("from") or leg.get("frm") or (req.destinations[idx] if idx < len(req.destinations) else req.destinations[0])
            to = leg.get("to") or (req.destinations[idx + 1] if idx + 1 < len(req.destinations) else req.destinations[-1])
            leg_payload = {
                "mode": leg.get("mode", "train"),
                "from": frm,
                "to": to,
                "date": leg.get("depart_date"),
                "duration_hr": leg.get("duration_hr"),
                "cost_estimate": leg.get("cost_estimate"),
            }
            intercity.append(TravelLeg(**leg_payload))
    else:
        intercity = _legs_for(req.destinations)

    base_cost_stay = sum(s.nights * s.budget_per_night for s in stays)
    base_cost_move = sum(l.cost_estimate or 0 for l in intercity)
    food_misc = trip_days * party_size * ppd_val * 0.35
    activity_cost = trip_days * party_size * ppd_val * 0.15
    baseline_total = base_cost_stay + base_cost_move + food_misc + activity_cost
    logger.info(
        "Baseline composition — stays %.2f, transport %.2f, food %.2f, activities %.2f (total %.2f %s) against budget %.2f",
        base_cost_stay,
        base_cost_move,
        food_misc,
        activity_cost,
        baseline_total,
        req.currency,
        req.budget_total,
    )

    budget_delta = baseline_total - req.budget_total
    ctx["costs"] = {
        "currency": req.currency,
        "stays": round(base_cost_stay, 2),
        "transport": round(base_cost_move, 2),
        "food": round(food_misc, 2),
<<<<<<< HEAD
        "activities": round(activity_cost, 2),
=======
>>>>>>> 93fb89b9
        "other": 0.0,
        "total": round(baseline_total, 2),
        "budget": req.budget_total,
        "delta": round(budget_delta, 2),
        "status": "over" if budget_delta > 0 else "under" if budget_delta < 0 else "on_budget",
    }
    logger.info(
        "Budget comparison — baseline total %.2f vs budget %.2f (%s %.2f)",
        baseline_total,
        req.budget_total,
        "over by" if budget_delta > 0 else "under by" if budget_delta < 0 else "aligned with",
        abs(budget_delta),
    )

    _extend_unique(combined_notes, _suggest_date_shifts(req, trip_days, baseline_total))

    transfer_buffers = dict(logistics_ctx.get("transfer_buffers", {}))
    base_experiences = [day.model_copy(deep=True) for day in experiences]

    cheapest_stays = [
        Stay(**{**s.model_dump(), "style": "homestay", "budget_per_night": s.budget_per_night * 0.75})
        for s in stays
    ]

    balanced_other_cost = food_misc + activity_cost
    cheapest_other_cost = food_misc * 0.85 + activity_cost * 0.6
    comfort_other_cost = food_misc * 1.15 + activity_cost * 1.2

    # Construct a mix of bundles that share the baseline experiences but vary
    # in the level of spend and pace.
    options: List[PlanBundle] = [
        _build_plan_bundle(
            label="balanced",
            summary="Balanced cost, pace and comfort.",
            stays=[stay.model_copy(deep=True) for stay in stays],
            travel=[leg.model_copy(deep=True) for leg in intercity],
            other_cost=balanced_other_cost,
            req=req,
            trip_days=trip_days,
            combined_notes=combined_notes,
            base_notes=["Good default; tune by preferences (diet, mobility)."],
            local_transport=["metro", "IC card", "occasional rideshare"],
            experience_plan=[day.model_copy(deep=True) for day in base_experiences],
            transfer_buffers=transfer_buffers,
            transfer_override=len(intercity),
            stay_windows=stay_windows,
        ),
        _build_plan_bundle(
            label="cheapest",
            summary="Minimize cost using homestays and public transport.",
            stays=[stay.model_copy(deep=True) for stay in cheapest_stays],
            travel=[leg.model_copy(deep=True) for leg in intercity],
            other_cost=cheapest_other_cost,
            req=req,
            trip_days=trip_days,
            combined_notes=combined_notes,
            base_notes=[
                "Lean on homestays, flexible dates, and public transport to stretch the budget.",
                "Indicative prices; replace with live quotes when adapters are connected.",
            ],
            local_transport=["metro/day-pass", "bus", "rideshare (as needed)"],
            experience_plan=[day.model_copy(deep=True) for day in base_experiences],
            transfer_buffers=transfer_buffers,
            transfer_override=max(1, len(intercity)),
            stay_windows=stay_windows,
        ),
        _build_plan_bundle(
            label="comfort",
            summary="Fewer transfers, faster hops, nicer stays.",
            stays=[
                Stay(**{**s.model_dump(), "style": "boutique", "budget_per_night": s.budget_per_night * 1.5})
                for s in stays
            ],
            travel=[
                (
                    TravelLeg(
                        mode="flight",
                        **{"from": leg.frm, "to": leg.to},
                        duration_hr=1.0,
                        cost_estimate=(leg.cost_estimate or 80.0) * 2.2,
                    )
                    if leg.mode in ("train", "bus")
                    else leg.model_copy(deep=True)
                )
                for leg in intercity
            ],
            other_cost=comfort_other_cost,
            req=req,
            trip_days=trip_days,
            combined_notes=combined_notes,
            base_notes=["Upgrade selected hops to flights; swap stays to boutique."],
            local_transport=["hotel pickup", "metro", "rideshare"],
            experience_plan=[day.model_copy(deep=True) for day in base_experiences],
            transfer_buffers=transfer_buffers,
            transfer_override=len(intercity),
            stay_windows=stay_windows,
        ),
    ]

    metrics = [_plan_metrics(bundle, req.budget_total) for bundle in options]
    logger.debug("Computed metrics for %d bundles", len(metrics))
    base_scores = _build_normalized_scores(metrics)

    scored_options: List[PlanBundle] = []
    for bundle, metric_snapshot, normalized in zip(options, metrics, base_scores):
        adjusted = _apply_preferences(bundle, metric_snapshot, normalized, req.prefs)
        bundle.scores = {
            "cost": round(adjusted["cost"], 4),
            "time": round(adjusted["time"], 4),
            "experience": round(adjusted["experience"], 4),
            "composite": round(adjusted["composite"], 4),
            "budget_utilization": round(metric_snapshot["budget_utilization"], 4),
            "transit_hours": round(metric_snapshot["transit_hours"], 2),
            "experience_density": round(metric_snapshot["experience_density"], 2),
            "flight_hours": round(metric_snapshot["flight_hours"], 2),
            "avg_flex_hours": round(metric_snapshot["avg_flex_hours"], 2),
        }
        _attach_score_notes(bundle)
        scored_options.append(bundle)

    options = sorted(scored_options, key=lambda b: b.scores.get("composite", 0.0), reverse=True)
    options = _promote_preferred_option(options, req.prefs.objective)

    agent_context_model = AgentContext.model_validate(ctx) if ctx else None
    logger.info(
        "Generated %d candidate bundles; best composite %.2f",
        len(options),
        options[0].scores.get("composite", 0.0) if options else 0.0,
    )
    return TripResponse(query_echo=req, options=options, agent_context=agent_context_model)

# ---------- LLM + (optional) web sources ----------
async def orchestrate_llm_trip(
    payload: Dict[str, Any],
    allow_domains: List[str] | None = None,
    deny_domains: List[str] | None = None,
) -> Dict[str, Any]:
    """Build queries, optionally web-search + fetch snippets, call LLM, return dict."""
    logger.info(
        "Orchestration start: origin=%s, destinations=%s, dates=%s-%s, budget=%s", 
        payload.get("origin"),
        payload.get("destinations"),
        payload.get("dates", {}).get("start") if isinstance(payload.get("dates"), dict) else None,
        payload.get("dates", {}).get("end") if isinstance(payload.get("dates"), dict) else None,
        payload.get("budget_total") or payload.get("budget"),
    )
    foundation = extract_foundation(payload)
    logger.debug("Foundation context keys: %s", sorted(foundation.keys()))
    trip_req = TripRequest.model_validate(payload)

    # Normalise any free-form user preferences before they travel through agents.
    if "interests" in payload:
        raw_interests = payload.get("interests")
        if isinstance(raw_interests, str):
            foundation["interests"] = [raw_interests]
        elif isinstance(raw_interests, Iterable):
            foundation["interests"] = [str(item) for item in raw_interests if item is not None]
        else:
            foundation["interests"] = [str(raw_interests)] if raw_interests is not None else []

    if "constraints" in payload:
        raw_constraints = payload.get("constraints")
        if isinstance(raw_constraints, dict):
            foundation["constraints"] = raw_constraints
        elif raw_constraints is None:
            foundation["constraints"] = {}
        else:
            try:
                foundation["constraints"] = dict(raw_constraints)
            except Exception:
                foundation["constraints"] = {"value": raw_constraints}

    resolved_allow = _normalize_domain_list(
        allow_domains if allow_domains is not None else payload.get("allow_domains")
    )
    resolved_deny = _normalize_domain_list(
        deny_domains if deny_domains is not None else payload.get("deny_domains")
    )

    # Build queries from payload. These will be surfaced in logs so operators can
    # understand what the orchestrator attempted to fetch from the web.
    queries: List[str] = []
    dests: List[str] = list(foundation.get("destinations", [])) or trip_req.destinations
    if len(dests) >= 2:
        for a, b in zip(dests[:-1], dests[1:]):
            queries.append(f"how to travel {a} to {b} train flight bus cost")
    for c in dests[:3]:
        queries += [f"top attractions {c} family friendly", f"{c} city pass prices"]
    if dests:
        origin = trip_req.origin
        queries.append(f"visa requirements {origin} to {dests[-1]} official")

    logger.info("Assembled %d search queries", len(queries))

    # Build snippets (empty if WebSearcher not available)
    snippets: List[Dict[str, str]] = []
    if WebSearcher is not None:
        policy = SourcePolicy(
            allow_domains=resolved_allow,
            deny_domains=resolved_deny,
            max_results=6,
            max_per_domain=2,
        )
        searcher = WebSearcher(policy)
        # SEARCH
        results: List[Dict[str, str]] = []
        for q in queries:
            try:
                hits = await searcher.search(q)
                logger.info("Search query '%s' produced %d hits", q, len(hits))
                results.extend(hits)
            except Exception:
                logger.warning("Search failed for query '%s'", q, exc_info=True)
                continue
        # DEDUPE / FILTER
        seen, per_domain, pruned = set(), {}, []
        for r in results:
            url = r.get("url", "")
            if not url or url in seen or not policy.allowed(url):
                continue
            dom = url.split("/")[2] if "://" in url else url
            if per_domain.get(dom, 0) >= policy.max_per_domain:
                continue
            seen.add(url)
            per_domain[dom] = per_domain.get(dom, 0) + 1
            pruned.append(r)
        # FETCH
        fetch_targets = pruned[:policy.max_results]
        docs = await asyncio.gather(*[searcher.fetch(r["url"]) for r in fetch_targets], return_exceptions=True)
        failed_urls: List[str] = []
        fallback_count = 0
        for payload, doc in zip(fetch_targets, docs):
            if isinstance(doc, Exception):
                failed_urls.append(payload.get("url", ""))
                logger.warning("Fetcher raised for %s", payload.get("url"), exc_info=True)
                doc = None
            if getattr(doc, "url", None):
                snippets.append(
                    {
                        "url": doc.url,
                        "title": getattr(doc, "title", "") or "",
                        "text": getattr(doc, "text", "") or "",
                        "source": "web_fetch",
                    }
                )
                continue
<<<<<<< HEAD
            snippet_text = _payload_snippet(payload)
=======
            snippet_text = payload.get("content") or ""
>>>>>>> 93fb89b9
            if snippet_text:
                snippets.append(
                    {
                        "url": payload.get("url", ""),
                        "title": payload.get("title", "") or "",
                        "text": snippet_text,
                        "source": "search_summary",
                    }
                )
                fallback_count += 1
            else:
                failed_urls.append(payload.get("url", ""))
        if fallback_count:
            logger.info("Populated %d snippet(s) from search result summaries", fallback_count)
        if failed_urls:
            dedup_failures = sorted({url for url in failed_urls if url})
            logger.warning("Unable to assemble snippets for %d url(s): %s", len(dedup_failures), ", ".join(dedup_failures))
        logger.info(
            "Collected %d unique snippets from %d raw hits (allowed domains: %s)",
            len(snippets),
            len(results),
            ", ".join(resolved_allow) if resolved_allow else "*",
        )
    else:
        logger.info("WebSearcher unavailable; continuing with heuristic planning only")

    # Derive richer context from specialised agents.
    destination_context = expand_destinations(foundation, snippets)

    llm_sources: List[Dict[str, Any]] = []
    heuristic_cities: List[str] = destination_context.get("heuristic_cities", []) or []
<<<<<<< HEAD
    remaining_heuristics = set(heuristic_cities)
=======
>>>>>>> 93fb89b9
    if heuristic_cities:
        missing_details: List[str] = []
        for city in heuristic_cities:
            dest_entry = next(
                (d for d in destination_context.get("destinations", []) if d.get("city") == city),
                {},
            )
            missing_fields: List[str] = []
            if not dest_entry.get("highlights"):
                missing_fields.append("highlights")
            if not dest_entry.get("experiences"):
                missing_fields.append("experiences")
            if not dest_entry.get("dining"):
                missing_fields.append("dining")
            if missing_fields:
                missing_details.append(f"{city}: {', '.join(missing_fields)}")
        if missing_details:
            logger.warning("Missing destination intel from web snippets — %s", "; ".join(missing_details))

        backfill_model = (
            payload.get("llm_backfill_model")
            or payload.get("llm_model")
            or os.getenv("TRIP_PLANNER_FALLBACK_MODEL")
            or "gpt-4o-mini"
        )
        backfill_data = llm_backfill_city_details(heuristic_cities, foundation, model=backfill_model)
        if backfill_data:
            dest_notes = destination_context.setdefault("notes", []) or []
            for city, data in backfill_data.items():
                dest_entry = next(
                    (d for d in destination_context.get("destinations", []) if d.get("city") == city),
                    None,
                )
                if not dest_entry:
                    continue
                filled_fields: List[str] = []
                for key in ("highlights", "experiences", "dining"):
                    values = data.get(key)
                    if values:
                        dest_entry[key] = values
                        filled_fields.append(key)
                if filled_fields:
                    dest_entry["source"] = "llm"
<<<<<<< HEAD
                    remaining_heuristics.discard(city)
                    logger.info(
                        "LLM backfill (%s) provided %s for %s",
                        backfill_model,
                        ", ".join(filled_fields),
                        city,
                    )
=======
>>>>>>> 93fb89b9
                if data.get("notes"):
                    _extend_unique(dest_notes, data["notes"])
                    if not filled_fields:
                        filled_fields.append("notes")
                if filled_fields:
                    llm_sources.append({"city": city, "model": backfill_model, "fields": filled_fields})
            if llm_sources:
                updated_cities = ", ".join(sorted({entry["city"] for entry in llm_sources}))
                info_note = f"LLM fallback ({backfill_model}) supplied destination intel for: {updated_cities}."
                _extend_unique(destination_context.setdefault("notes", []), [info_note])
                dest_source_bucket = destination_context.setdefault("sources", [])
                for entry in llm_sources:
                    dest_source_bucket.append(
                        {
                            "city": entry["city"],
                            "title": f"{entry['city']} fallback via {backfill_model}",
                            "url": f"llm://{backfill_model}",
                            "fields": ", ".join(entry["fields"]),
                        }
                    )
                logger.info("LLM backfill (%s) provided destination data for %s", backfill_model, updated_cities)
        else:
            logger.warning(
                "LLM backfill unavailable; retaining heuristic destination highlights for %s",
                ", ".join(heuristic_cities),
            )
            _extend_unique(
                destination_context.setdefault("notes", []),
                [
                    "Heuristic destination highlights retained due to unavailable LLM backfill.",
                ],
            )

<<<<<<< HEAD
    destination_context["heuristic_cities"] = sorted(remaining_heuristics)
    if remaining_heuristics:
        heuristic_sources = destination_context.setdefault("sources", [])
        for city in sorted(remaining_heuristics):
            heuristic_sources.append(
                {
                    "city": city,
                    "title": f"{city} heuristic scaffold",
                    "url": "heuristic://template",
                    "fields": "highlights, experiences",
                }
            )

=======
>>>>>>> 93fb89b9
    logistics_context = compute_logistics(foundation)

    aggregated_notes = list({note: None for note in (
        *(foundation.get("notes", []) or []),
        *(destination_context.get("notes", []) or []),
        *(logistics_context.get("feasibility_notes", []) or []),
    )}.keys())

    # Promote the snippet URLs so downstream consumers can surface citations.
    source_links = sorted({snip["url"] for snip in snippets if snip.get("url")})
<<<<<<< HEAD
    extra_source_urls = [src.get("url") for src in destination_context.get("sources", []) if src.get("url")]
    if extra_source_urls:
        source_links = sorted({*source_links, *extra_source_urls})
=======
>>>>>>> 93fb89b9
    if llm_sources:
        source_links = sorted({*source_links, *(f"llm://{entry['model']}" for entry in llm_sources)})

    agent_context: Dict[str, Any] = {
        "foundation": foundation,
        "destinations": destination_context.get("destinations", []),
        "logistics": logistics_context,
        "notes": aggregated_notes,
        "sources": destination_context.get("sources", []),
        "snippets": snippets,
        "source_links": source_links,
        "llm_sources": llm_sources,
    }

    # Produce the deterministic baseline plan. The LLM later layers narrative.
    baseline_plan = plan_trip(trip_req, agent_context)
    if baseline_plan.agent_context and getattr(baseline_plan.agent_context, "costs", None):
        agent_context["costs"] = baseline_plan.agent_context.costs
    baseline_dump = baseline_plan.model_dump(mode="json")
    baseline_dump["source_links"] = source_links
    logger.info(
        "Baseline planner produced %d bundles; top label: %s",
        len(baseline_plan.options),
        baseline_plan.options[0].label if baseline_plan.options else "n/a",
    )

    # Call LLM (your llm.py returns a dict already)
    try:
        enriched_payload = dict(payload)
        enriched_payload["agent_context"] = agent_context
        logger.info("Calling LLM with %d snippets", len(snippets))
        data = call_llm(enriched_payload, snippets)
        if isinstance(data, dict):
            logger.info(
                "LLM response received with keys: %s",
                ", ".join(sorted(data.keys())),
            )
    except Exception as exc:
        logger.exception("LLM call failed: %s", exc)
        return {
            "baseline_plan": baseline_dump,
            "snippets": snippets,
            "agent_context": agent_context,
            "llm_error": str(exc),
        }

    if isinstance(data, dict):
        data.setdefault("baseline_plan", baseline_dump)
        data.setdefault("snippets", snippets)
        data.setdefault("agent_context", agent_context)
        data.setdefault("source_links", source_links)
        return data

    return {
        "llm_raw": data,
        "baseline_plan": baseline_dump,
        "snippets": snippets,
        "agent_context": agent_context,
        "source_links": source_links,
    }

# ---------- helpers ----------
def _normalize_domain_list(domains: Any | Iterable | None) -> List[str]:
    if domains is None:
        return []
    if isinstance(domains, str):
        return [domains]
    if isinstance(domains, Iterable):
        return [str(item) for item in domains if item is not None]
    return [str(domains)]


def _extend_unique(target: List[str], notes: Iterable[str]) -> None:
    for note in notes:
        if note and note not in target:
            target.append(note)


def _merge_notes(primary: Iterable[str], secondary: Iterable[str]) -> List[str]:
    merged: List[str] = []
    for bucket in (primary, secondary):
        for note in bucket:
            if note and note not in merged:
                merged.append(note)
    return merged


def _build_plan_bundle(
    *,
    label: str,
    summary: str,
    stays: List[Stay],
    travel: List[TravelLeg],
    other_cost: float,
    req: TripRequest,
    trip_days: int,
    combined_notes: List[str],
    base_notes: List[str] | None,
    local_transport: List[str],
    experience_plan: List[DayPlan],
    transfer_buffers: Dict[str, float],
    transfer_override: int | None = None,
    stay_windows: List[Dict[str, str]] | None = None,
) -> PlanBundle:
    working_notes: List[str] = list(base_notes or [])
    stay_total = sum(stay.nights * stay.budget_per_night for stay in stays)
    travel_total = sum((leg.cost_estimate or 0.0) for leg in travel)
    base_total = stay_total + travel_total + other_cost
    logger.info(
        "Preparing %s bundle with base cost %.2f %s (budget %.2f)",
        label,
        base_total,
        req.currency,
        req.budget_total,
    )

    budget_room = req.budget_total - base_total
    travel_adjustments, travel_constraint = _optimize_travel_time(
        travel, label, budget_room, req.currency
    )
    if travel_adjustments:
        _extend_unique(working_notes, travel_adjustments)
        travel_total = sum((leg.cost_estimate or 0.0) for leg in travel)
        base_total = stay_total + travel_total + other_cost
        budget_room = req.budget_total - base_total
    if travel_constraint:
        _extend_unique(working_notes, [travel_constraint])

    adjusted_stays, adjusted_travel, total_cost, alignment_note, limitation_note = _align_bundle_components(
        stays,
        travel,
        other_cost,
        req,
        label,
    )

    if alignment_note:
        _extend_unique(working_notes, [alignment_note])

    notes = _merge_notes(working_notes, combined_notes)
    feasibility = _merge_notes(
        combined_notes,
        ([limitation_note] if limitation_note else []),
    )

    transfers = transfer_override if transfer_override is not None else len(adjusted_travel)
    if transfers == 0 and adjusted_travel:
        transfers = len(adjusted_travel)

    booking_links = _compose_booking_links(
        adjusted_stays,
        adjusted_travel,
        stay_windows or [],
        experience_plan,
        req,
    )

    bundle = PlanBundle(
        label=label,
        summary=summary,
        total_cost=total_cost,
        currency=req.currency,
        transfers=transfers,
        est_duration_days=trip_days,
        travel=adjusted_travel,
        stays=adjusted_stays,
        local_transport=list(local_transport),
        experience_plan=experience_plan,
        notes=notes,
        feasibility_notes=feasibility,
        transfer_buffers=transfer_buffers,
        booking_links=booking_links,
    )
    final_gap = (
        (bundle.total_cost - req.budget_total) / req.budget_total * 100.0
        if req.budget_total
        else 0.0
    )
    logger.info(
        "Finalised %s bundle at %.2f %s (%+.2f%% vs budget)",
        label,
        bundle.total_cost,
        req.currency,
        final_gap,
    )
    return bundle


def _compose_booking_links(
    stays: List[Stay],
    travel: List[TravelLeg],
    stay_windows: List[Dict[str, str]],
    experience_plan: List[DayPlan],
    req: TripRequest,
) -> List[BookingLink]:
    links: List[BookingLink] = []
    seen: set[tuple[str, str, str]] = set()

    def _append(category: str, label: str, url: str, details: str | None = None) -> None:
        if not url:
            return
        key = (category, label, url)
        if key in seen:
            return
        seen.add(key)
        links.append(BookingLink(category=category, label=label, url=url, details=details))

    window_by_city = {}
    for idx, stay in enumerate(stays):
        window = stay_windows[idx] if idx < len(stay_windows) else {}
        window_by_city.setdefault(stay.city, window)
        check_in = window.get("check_in")
        check_out = window.get("check_out")
        url = _build_hotel_url(stay.city, check_in, check_out, req)
        details = _format_date_range(check_in, check_out, suffix=f" • {stay.nights} night(s)")
        _append("stay", f"Stay in {stay.city}", url, details)

    for leg in travel:
        depart_date = _coerce_date(leg.date) or window_by_city.get(leg.frm, {}).get("check_out")
        url = _build_transport_url(leg, depart_date)
        category = leg.mode if leg.mode in {"flight", "train", "bus"} else "transport"
        details = f"Depart {depart_date}" if depart_date else None
        _append(category, f"{leg.mode.title()} {leg.frm} → {leg.to}", url, details)

    for stay in stays:
        window = window_by_city.get(stay.city, {})
        arrival = window.get("check_in")
        departure = window.get("check_out")
        url = _build_city_pass_url(stay.city, arrival, departure)
        details = _format_date_range(arrival, departure)
        _append("local_pass", f"{stay.city} city & transit passes", url, details)

    experience_queries: Dict[str, List[str]] = {}
    for day in experience_plan:
        if not day.city:
            continue
        queries = experience_queries.setdefault(day.city, [])
        for item in day.must_do[:1]:
            cleaned = item.strip()
            if cleaned and cleaned not in queries:
                queries.append(cleaned)
    for city, items in experience_queries.items():
        window = window_by_city.get(city, {})
        arrival = window.get("check_in")
        departure = window.get("check_out")
        for item in items[:2]:
            url = _build_sight_url(city, item, arrival, departure)
            details = _format_date_range(arrival, departure)
            _append("sightseeing", item, url, details)

    return links


def _build_hotel_url(city: str, check_in: str | None, check_out: str | None, req: TripRequest) -> str:
    base = "https://www.booking.com/searchresults.html"
    adults = max(req.party.adults + req.party.seniors, 1)
    children = max(req.party.children, 0)
    params = {
        "ss": city,
        "group_adults": adults,
        "group_children": children,
        "no_rooms": 1,
    }
    if check_in:
        params["checkin"] = check_in
    if check_out:
        params["checkout"] = check_out
    return f"{base}?{urlencode(params)}"


def _build_transport_url(leg: TravelLeg, depart_date: str | None) -> str:
    if leg.mode == "flight":
        query = f"flights from {leg.frm} to {leg.to}"
        if depart_date:
            query += f" on {depart_date}"
        return f"https://www.google.com/travel/flights?q={quote_plus(query)}"

    base = "https://www.omio.com/search"
    params = {
        "departure": leg.frm,
        "arrival": leg.to,
    }
    if depart_date:
        params["date"] = depart_date
    if leg.mode in {"train", "bus"}:
        params["mode"] = leg.mode
    return f"{base}?{urlencode(params)}"


def _build_city_pass_url(city: str, arrival: str | None, departure: str | None) -> str:
    params = {"q": f"{city} city pass"}
    if arrival:
        params["date_from"] = arrival
    if departure:
        params["date_to"] = departure
    return f"https://www.getyourguide.com/s/?{urlencode(params)}"


def _build_sight_url(city: str, experience: str, arrival: str | None, departure: str | None) -> str:
    query = f"{experience} {city} tickets"
    params = {"q": query}
    if arrival:
        params["date_from"] = arrival
    if departure:
        params["date_to"] = departure
    return f"https://www.getyourguide.com/s/?{urlencode(params)}"


def _format_date_range(start: str | None, end: str | None, *, suffix: str | None = None) -> str | None:
    if not start and not end:
        return suffix.lstrip() if suffix else None
    parts = []
    if start:
        parts.append(start)
    if end:
        parts.append(end)
    details = " → ".join(parts)
    if suffix:
        details = f"{details}{suffix}"
    return details


def _infer_stay_windows(
    req: TripRequest,
    nights_allocation: List[int],
    logistics_ctx: Dict[str, Any],
    foundation_ctx: Dict[str, Any],
) -> List[Dict[str, str]]:
    windows: List[Dict[str, str]] = []
    timeline = []
    if isinstance(logistics_ctx, dict):
        timeline = logistics_ctx.get("timeline") or []
    for entry in timeline:
        city = entry.get("city")
        if not city:
            continue
        check_in = _coerce_date(entry.get("arrival"))
        check_out = _coerce_date(entry.get("departure"))
        windows.append({"city": city, "check_in": check_in, "check_out": check_out})

    if len(windows) == len(req.destinations):
        return windows

    fallback_start = foundation_ctx.get("dates", {}).get("start") or req.dates.start
    start_dt = _parse_date(fallback_start)
    cursor = start_dt
    fallback: List[Dict[str, str]] = []
    for city, nights in zip(req.destinations, nights_allocation):
        nights = max(int(nights or 1), 1)
        check_in = cursor.date().isoformat() if cursor else None
        cursor = cursor + timedelta(days=nights) if cursor else None
        check_out = cursor.date().isoformat() if cursor else None
        fallback.append({"city": city, "check_in": check_in, "check_out": check_out})
    if len(fallback) < len(req.destinations):
        remaining = req.destinations[len(fallback) :]
        for city in remaining:
            fallback.append({"city": city, "check_in": None, "check_out": None})
    return fallback


def _coerce_date(value: Any) -> str | None:
    if not value:
        return None
    if isinstance(value, datetime):
        return value.date().isoformat()
    text = str(value)
    if "T" in text:
        text = text.split("T", 1)[0]
    parsed = _parse_date(text)
    return parsed.date().isoformat() if parsed else text if text else None


def _parse_date(value: Any) -> datetime | None:
    if not value:
        return None
    text = str(value)
    for fmt in ("%Y-%m-%d", "%Y/%m/%d"):
        try:
            return datetime.strptime(text, fmt)
        except ValueError:
            continue
    try:
        return datetime.fromisoformat(text)
    except ValueError:
        return None
def _align_bundle_components(
    stays: List[Stay],
    travel: List[TravelLeg],
    other_cost: float,
    req: TripRequest,
    label: str,
) -> Tuple[List[Stay], List[TravelLeg], float, str | None, str | None]:
    budget_total = req.budget_total
    currency = req.currency
    if budget_total <= 0:
        note = "Budget missing; left heuristic pricing in place."
        logger.info("Budget not provided; skipping alignment for %s bundle", label)
        total = sum(stay.nights * stay.budget_per_night for stay in stays) + sum(
            (leg.cost_estimate or 0.0) for leg in travel
        ) + other_cost
        return stays, travel, total, note, None

    raw_total = sum(stay.nights * stay.budget_per_night for stay in stays) + sum(
        (leg.cost_estimate or 0.0) for leg in travel
    ) + other_cost
    if raw_total <= 0:
        return stays, travel, 0.0, None, None

    raw_scale = budget_total / raw_total
    tolerance = 0.08 if label == "cheapest" else 0.05
    if abs(1.0 - raw_scale) <= tolerance:
        note = (
            f"Costs sit within {abs(1.0 - raw_scale) * 100:.1f}% of the {budget_total:,.0f} {currency} budget."
        )
        logger.info("%s bundle already within tolerance of budget", label)
        return stays, travel, raw_total, note, None

    if label == "cheapest":
        target_scale = min(max(raw_scale, 0.65), 1.05)
    elif label == "comfort":
        target_scale = min(max(raw_scale, 0.85), 1.2)
    else:
        target_scale = min(max(raw_scale, 0.8), 1.1)

    adjusted_stays, adjusted_travel, adjusted_other_cost = _apply_budget_scale(
        stays, travel, other_cost, target_scale, label
    )
    adjusted_total = sum(
        stay.nights * stay.budget_per_night for stay in adjusted_stays
    ) + sum((leg.cost_estimate or 0.0) for leg in adjusted_travel) + adjusted_other_cost

    gap_after = budget_total - adjusted_total
    gap_ratio_after = gap_after / budget_total
    alignment_note = (
        f"Aligned spend to {adjusted_total:,.0f} {currency} ({gap_ratio_after:+.1%} vs budget)."
    )

    limitation_note: str | None = None
    if abs(gap_ratio_after) > 0.12:
        if gap_after < 0:
            limitation_note = (
                "Even after cost trims the plan remains above budget; consider removing a stop or shifting travel to shoulder-season dates."
            )
        else:
            limitation_note = (
                "Plan sits well under budget; add experiences or extend nights to make the most of the allocation."
            )
    elif (target_scale in (0.65, 1.05, 0.85, 1.2, 0.8, 1.1)) and gap_after < 0:
        limitation_note = (
            "Supplier pricing caps prevented full alignment; nudging departure by a few days may unlock better rates."
        )

    logger.info(
        "Budget alignment for %s bundle — raw_scale %.2f → applied %.2f, final gap %.2f%%",
        label,
        raw_scale,
        target_scale,
        gap_ratio_after * 100.0,
    )
    return adjusted_stays, adjusted_travel, adjusted_total, alignment_note, limitation_note


def _apply_budget_scale(
    stays: List[Stay],
    travel: List[TravelLeg],
    other_cost: float,
    scale: float,
    label: str,
) -> Tuple[List[Stay], List[TravelLeg], float]:
    if scale <= 0:
        scale = 1.0

    if scale >= 1.0:
        stay_factor = scale * (1.05 if label == "comfort" else 1.02 if label == "balanced" else 1.0)
        travel_factor = scale * (1.08 if label == "comfort" else 1.02)
        other_factor = 1.0 + (scale - 1.0) * 0.6
    else:
        stay_factor = max(0.55, scale * (0.95 if label == "cheapest" else 0.9))
        travel_factor = max(0.5, scale * (0.9 if label == "cheapest" else 0.85))
        other_factor = 0.85 + 0.15 * scale

    adjusted_stays = [
        stay.model_copy(update={"budget_per_night": max(18.0, stay.budget_per_night * stay_factor)})
        for stay in stays
    ]
    adjusted_travel: List[TravelLeg] = []
    for leg in travel:
        cost = leg.cost_estimate
        if cost is not None:
            cost = max(0.0, cost * travel_factor)
        adjusted_travel.append(leg.model_copy(update={"cost_estimate": cost}))

    adjusted_other_cost = max(0.0, other_cost * other_factor)
    return adjusted_stays, adjusted_travel, adjusted_other_cost


def _suggest_date_shifts(req: TripRequest, trip_days: int, baseline_total: float) -> List[str]:
    suggestions: List[str] = []
    try:
        start_dt = datetime.strptime(req.dates.start, "%Y-%m-%d")
        end_dt = datetime.strptime(req.dates.end, "%Y-%m-%d")
    except Exception:
        logger.debug("Unable to parse trip dates for suggestions", exc_info=True)
        return suggestions

    total_span = (end_dt - start_dt).days + 1

    if start_dt.weekday() >= 4:
        suggestions.append(
            "Shifting departure to a Tue/Wed start often lowers fares and crowds compared to a weekend getaway."
        )
    if baseline_total > req.budget_total * 1.1 and req.budget_total > 0:
        suggestions.append(
            "Sliding the trip into the shoulder season (±7-10 days) can reduce stay rates by 15%+."
        )
    if trip_days < len(req.destinations) * 2:
        suggestions.append(
            "Add a flex day between cities so experiences feel less rushed and transfers stay manageable."
        )
    if start_dt.month in {6, 7, 8}:
        suggestions.append(
            "Summer peak pricing is high; a late-spring or early-fall window could unlock better value experiences."
        )
    if total_span >= 10:
        suggestions.append(
            "Include a lighter day mid-trip to balance energy levels on itineraries longer than a week."
        )

    logger.info("Date suggestions generated: %s", suggestions)
    return suggestions


def _optimize_travel_time(
    travel: List[TravelLeg],
    label: str,
    budget_room: float,
    currency: str,
) -> Tuple[List[str], str | None]:
    if not travel:
        return [], None

    durations = [
        leg.duration_hr if leg.duration_hr is not None else _DEFAULT_MODE_DURATION.get(leg.mode, 3.0)
        for leg in travel
    ]
    idx = max(range(len(travel)), key=lambda i: durations[i])
    longest = travel[idx]
    baseline_duration = durations[idx]

    notes: List[str] = []
    if baseline_duration < 4.5:
        return notes, None

    constraint_note: str | None = None
    if label in {"balanced", "comfort"} and budget_room >= -150.0:
        previous_cost = longest.cost_estimate or 0.0
        upgraded_cost = previous_cost * 1.35 if previous_cost else 160.0
        upgraded_leg = longest.model_copy(
            update={
                "mode": "flight",
                "duration_hr": max(1.0, baseline_duration * 0.45),
                "cost_estimate": upgraded_cost,
            }
        )
        travel[idx] = upgraded_leg
        saved_hours = baseline_duration - upgraded_leg.duration_hr
        delta_cost = upgraded_cost - previous_cost
        notes.append(
            f"Upgraded {longest.frm}→{longest.to} to a short flight, saving ~{saved_hours:.1f}h for about {delta_cost:,.0f} {currency}."
        )
        logger.info(
            "Applied travel-time upgrade for %s bundle leg %s→%s (saved %.1fh, delta %.2f)",
            label,
            longest.frm,
            longest.to,
            saved_hours,
            delta_cost,
        )
    elif label == "cheapest" and budget_room > 0 and baseline_duration > 6.0:
        previous_cost = longest.cost_estimate or 60.0
        premium_cost = previous_cost * 1.15
        faster_duration = max(2.5, baseline_duration * 0.7)
        travel[idx] = longest.model_copy(
            update={
                "duration_hr": faster_duration,
                "cost_estimate": premium_cost,
            }
        )
        notes.append(
            f"Reserved a faster {longest.mode} on {longest.frm}→{longest.to}, trimming travel by ~{baseline_duration - faster_duration:.1f}h with a modest upgrade."
        )
        logger.info(
            "Applied faster ground option on cheapest bundle leg %s→%s (saved %.1fh, delta %.2f)",
            longest.frm,
            longest.to,
            baseline_duration - faster_duration,
            premium_cost - previous_cost,
        )
    else:
        constraint_note = (
            f"Longest hop {longest.frm}→{longest.to} remains {baseline_duration:.1f}h; move travel by a day or opt for an overnight service to ease transit."
        )
        logger.info(
            "Unable to shorten longest leg %s→%s for %s bundle due to budget limits",
            longest.frm,
            longest.to,
            label,
        )

    return notes, constraint_note


def _split_nights(total_nights: int, n_stops: int) -> List[int]:
    base = [total_nights // n_stops] * n_stops
    for i in range(total_nights % n_stops):
        base[i] += 1
    return base

def _ppd(budget_total: float, days: int, party_size: int) -> float:
    return max(1.0, budget_total / max(1, days) / max(1, party_size))

def _day_plans(
    cities: List[str],
    nights_each: List[int],
    dest_context: Dict[str, Dict[str, Any]] | None = None,
) -> List[DayPlan]:
    out: List[DayPlan] = []
    dest_context = dest_context or {}
    for city, n in zip(cities, nights_each):
        info = dest_context.get(city, {})
        must_do = info.get("highlights") or [f"Top sights in {city}"]
        experiences = info.get("experiences") or []
        dining = info.get("dining") or []
        for day in range(max(1, n)):
            hidden: List[str] = []
            if experiences:
                hidden.append(experiences[min(day, len(experiences) - 1)])
            if dining:
                hidden.append(dining[min(day, len(dining) - 1)])
            if not hidden:
                hidden = [f"Neighborhood food lane in {city}"]
            out.append(
                DayPlan(
                    city=city,
                    must_do=must_do[:3],
                    hidden_gem=hidden,
                    flex_hours=2 if experiences else 3,
                )
            )
    return out

def _legs_for(cities: List[str]) -> List[TravelLeg]:
    legs: List[TravelLeg] = []
    if len(cities) <= 1:
        return legs
    for a, b in zip(cities[:-1], cities[1:]):
        legs.append(TravelLeg(mode="train", **{"from": a, "to": b}, duration_hr=3.0, cost_estimate=80.0))
    return legs

def _days(start: str, end: str) -> int:
    s = datetime.strptime(start, "%Y-%m-%d").date()
    e = datetime.strptime(end, "%Y-%m-%d").date()
    return (e - s).days + 1


_DEFAULT_MODE_DURATION = {
    "train": 3.0,
    "bus": 4.0,
    "flight": 2.0,
    "car": 3.5,
    "rideshare": 1.2,
    "metro": 0.6,
    "walk": 0.4,
    "ferry": 2.5,
}

_STAY_STYLE_QUALITY = {
    "homestay": 0.45,
    "hotel": 0.65,
    "apartment": 0.7,
    "boutique": 0.85,
}

_OBJECTIVE_WEIGHTS = {
    "balanced": {"cost": 1.4, "time": 0.6, "experience": 1.2},
    "cheapest": {"cost": 1.8, "time": 0.6, "experience": 0.6},
    "comfort": {"cost": 0.8, "time": 1.6, "experience": 1.1},
    "family_friendly": {"cost": 1.0, "time": 0.9, "experience": 1.5},
}

_OBJECTIVE_COST_MIX = {
    "balanced": (0.4, 0.6),
    "cheapest": (0.25, 0.75),
    "comfort": (0.8, 0.2),
    "family_friendly": (0.5, 0.5),
}


def _plan_metrics(bundle: PlanBundle, budget_total: float) -> Dict[str, float]:
    transit_hours = 0.0
    flight_hours = 0.0
    for leg in bundle.travel:
        duration = leg.duration_hr
        if duration is None:
            duration = _DEFAULT_MODE_DURATION.get(leg.mode, 3.0)
        transit_hours += duration
        if leg.mode == "flight":
            flight_hours += duration

    if bundle.experience_plan:
        total_items = sum(len(day.must_do) + len(day.hidden_gem) for day in bundle.experience_plan)
        experience_density = total_items / max(1, len(bundle.experience_plan))
        avg_flex_hours = sum(day.flex_hours for day in bundle.experience_plan) / max(1, len(bundle.experience_plan))
    else:
        experience_density = 0.0
        avg_flex_hours = 0.0

    budget_utilization = bundle.total_cost / budget_total if budget_total else 1.0
    stay_quality = _avg_stay_quality(bundle.stays)

    return {
        "budget_utilization": budget_utilization,
        "transit_hours": transit_hours,
        "experience_density": experience_density,
        "flight_hours": flight_hours,
        "transfers": bundle.transfers,
        "stay_quality": stay_quality,
        "avg_flex_hours": avg_flex_hours,
        "under_budget_ratio": max(0.0, 1.0 - min(budget_utilization, 1.0)),
    }


def _build_normalized_scores(metrics: List[Dict[str, float]]) -> List[Dict[str, float]]:
    if not metrics:
        return []

    alignment_vals = [abs(m["budget_utilization"] - 1.0) for m in metrics]
    savings_vals = [m["budget_utilization"] for m in metrics]
    avg_util = sum(m["budget_utilization"] for m in metrics) / len(metrics)
    center_vals = [abs(m["budget_utilization"] - avg_util) for m in metrics]
    time_vals = [m["transit_hours"] + 0.5 * m["transfers"] for m in metrics]
    density_vals = [m["experience_density"] for m in metrics]
    quality_vals = [m["stay_quality"] for m in metrics]
    flex_vals = [m["avg_flex_hours"] for m in metrics]

    alignment_scores = _normalize(alignment_vals, invert=True)
    savings_scores = _normalize(savings_vals, invert=True)
    center_scores = _normalize(center_vals, invert=True)
    time_scores = _normalize(time_vals, invert=True)
    density_scores = _normalize(density_vals, invert=False)
    quality_scores = _normalize(quality_vals, invert=False)
    flex_scores = _normalize(flex_vals, invert=False)

    base: List[Dict[str, float]] = []
    for idx in range(len(metrics)):
        experience_score = _clamp(0.6 * density_scores[idx] + 0.4 * quality_scores[idx])
        base.append(
            {
                "cost_alignment": alignment_scores[idx],
                "cost_savings": savings_scores[idx],
                "cost_center": center_scores[idx],
                "time": time_scores[idx],
                "experience": experience_score,
                "quality": quality_scores[idx],
                "flex": flex_scores[idx],
            }
        )
    return base


def _apply_preferences(
    bundle: PlanBundle,
    metrics: Dict[str, float],
    base_scores: Dict[str, float],
    prefs: TripPrefs,
) -> Dict[str, float]:
    cost_mix = _OBJECTIVE_COST_MIX.get(prefs.objective, _OBJECTIVE_COST_MIX["balanced"])
    cost_score = _blend(base_scores["cost_alignment"], base_scores["cost_savings"], cost_mix)
    time_score = base_scores["time"]
    experience_score = base_scores["experience"]
    quality_score = base_scores["quality"]
    flex_score = base_scores["flex"]
    center_score = base_scores.get("cost_center", cost_score)

    weights = dict(_OBJECTIVE_WEIGHTS.get(prefs.objective, _OBJECTIVE_WEIGHTS["balanced"]))

    if prefs.objective == "cheapest":
        cost_score = _clamp(cost_score + metrics.get("under_budget_ratio", 0.0) * 0.7)
        time_score = min(time_score, 0.8)
    elif prefs.objective == "comfort":
        time_score = _clamp(time_score + quality_score * 0.15)
        experience_score = _clamp(experience_score + quality_score * 0.2)
    elif prefs.objective == "family_friendly":
        experience_score = _clamp(experience_score + flex_score * 0.25)
        time_score = _clamp(time_score + flex_score * 0.1)
    elif prefs.objective == "balanced":
        cost_score = _clamp(0.5 * cost_score + 0.5 * center_score)
        if metrics.get("flight_hours", 0.0) > 0:
            time_score = max(time_score, 0.4)
            penalty = min(0.3, 0.1 * metrics.get("flight_hours", 0.0))
            time_score = _clamp(time_score * (1.0 - penalty))
        else:
            time_score = max(time_score, 0.65)

    if prefs.flexible_days:
        weights["time"] *= 1.0 / (1.0 + 0.05 * prefs.flexible_days)
        experience_score = _clamp(experience_score + min(0.15, 0.02 * prefs.flexible_days))

    if prefs.diet:
        weights["experience"] *= 1.0 + min(0.5, 0.1 * len(prefs.diet))

    if prefs.mobility == "step_free":
        penalty = min(0.6, 0.12 * metrics.get("transfers", 0.0))
        time_score = _clamp(time_score * (1.0 - penalty))
        weights["time"] *= 1.25
    elif prefs.mobility == "low_stairs":
        penalty = min(0.4, 0.08 * metrics.get("transfers", 0.0))
        time_score = _clamp(time_score * (1.0 - penalty))
        weights["time"] *= 1.1

    if prefs.max_flight_hours is not None:
        if metrics.get("flight_hours", 0.0) > prefs.max_flight_hours:
            over_ratio = (metrics["flight_hours"] - prefs.max_flight_hours) / max(prefs.max_flight_hours, 1.0)
            penalty = min(0.9, over_ratio * 0.5 + 0.2)
            time_score = _clamp(time_score * (1.0 - penalty))
            experience_score = _clamp(experience_score * (1.0 - penalty * 0.5))
            cost_score = _clamp(cost_score * (1.0 - penalty * 0.3))
            weights["time"] *= 1.1

    total_weight = sum(weights.values()) or 1.0
    composite = (
        weights["cost"] * cost_score
        + weights["time"] * time_score
        + weights["experience"] * experience_score
    ) / total_weight

    return {
        "cost": cost_score,
        "time": time_score,
        "experience": experience_score,
        "composite": composite,
    }


def _promote_preferred_option(options: List[PlanBundle], preferred_label: str | None) -> List[PlanBundle]:
    if not options or not preferred_label:
        return options
    try:
        target_idx = next((idx for idx, opt in enumerate(options) if opt.label == preferred_label), None)
    except Exception:
        return options
    if target_idx is None or target_idx == 0:
        return options
    best_score = options[0].scores.get("composite", 0.0)
    preferred_score = options[target_idx].scores.get("composite", 0.0)
    threshold = 0.04
    if preferred_score >= best_score or best_score - preferred_score <= threshold:
        preferred = options[target_idx]
        reordered = [preferred] + options[:target_idx] + options[target_idx + 1 :]
        return reordered
    return options


def _attach_score_notes(bundle: PlanBundle) -> None:
    if not bundle.scores:
        return

    score_text = (
        f"Scores — cost {bundle.scores.get('cost', 0.0):.2f}, "
        f"time {bundle.scores.get('time', 0.0):.2f}, "
        f"experience {bundle.scores.get('experience', 0.0):.2f}, "
        f"overall {bundle.scores.get('composite', 0.0):.2f}."
    )
    if "Scores —" not in bundle.summary:
        summary_base = bundle.summary.rstrip()
        if not summary_base.endswith("."):
            summary_base = f"{summary_base}."
        bundle.summary = f"{summary_base} {score_text}"

    note_text = (
        f"Metrics → transit_hours={bundle.scores.get('transit_hours', 0.0):.2f}, "
        f"budget_utilization={bundle.scores.get('budget_utilization', 0.0):.2f}, "
        f"experience_density={bundle.scores.get('experience_density', 0.0):.2f}"
    )
    if note_text not in bundle.notes:
        bundle.notes.append(note_text)


def _normalize(values: List[float], *, invert: bool) -> List[float]:
    if not values:
        return []
    min_val = min(values)
    max_val = max(values)
    if max_val - min_val < 1e-9:
        return [1.0 for _ in values]
    scaled = [(val - min_val) / (max_val - min_val) for val in values]
    if invert:
        scaled = [1.0 - s for s in scaled]
    baseline = 0.2
    return [_clamp(baseline + (1.0 - baseline) * s) for s in scaled]


def _clamp(value: float, low: float = 0.0, high: float = 1.0) -> float:
    return max(low, min(high, value))


def _avg_stay_quality(stays: List[Stay]) -> float:
    if not stays:
        return 0.6
    total = sum(_STAY_STYLE_QUALITY.get(stay.style, 0.6) for stay in stays)
    return total / len(stays)


def _blend(alignment: float, savings: float, mix: tuple[float, float]) -> float:
    a, b = mix
    denom = (a + b) or 1.0
    return _clamp((alignment * a + savings * b) / denom)<|MERGE_RESOLUTION|>--- conflicted
+++ resolved
@@ -188,10 +188,7 @@
         "stays": round(base_cost_stay, 2),
         "transport": round(base_cost_move, 2),
         "food": round(food_misc, 2),
-<<<<<<< HEAD
         "activities": round(activity_cost, 2),
-=======
->>>>>>> 93fb89b9
         "other": 0.0,
         "total": round(baseline_total, 2),
         "budget": req.budget_total,
@@ -438,11 +435,7 @@
                     }
                 )
                 continue
-<<<<<<< HEAD
             snippet_text = _payload_snippet(payload)
-=======
-            snippet_text = payload.get("content") or ""
->>>>>>> 93fb89b9
             if snippet_text:
                 snippets.append(
                     {
@@ -470,14 +463,11 @@
         logger.info("WebSearcher unavailable; continuing with heuristic planning only")
 
     # Derive richer context from specialised agents.
-    destination_context = expand_destinations(foundation, snippets)
-
-    llm_sources: List[Dict[str, Any]] = []
-    heuristic_cities: List[str] = destination_context.get("heuristic_cities", []) or []
-<<<<<<< HEAD
-    remaining_heuristics = set(heuristic_cities)
-=======
->>>>>>> 93fb89b9
+destination_context = expand_destinations(foundation, snippets)
+
+llm_sources: List[Dict[str, Any]] = []
+heuristic_cities: List[str] = destination_context.get("heuristic_cities", []) or []
+remaining_heuristics = set(heuristic_cities)
     if heuristic_cities:
         missing_details: List[str] = []
         for city in heuristic_cities:
@@ -503,6 +493,7 @@
             or os.getenv("TRIP_PLANNER_FALLBACK_MODEL")
             or "gpt-4o-mini"
         )
+        
         backfill_data = llm_backfill_city_details(heuristic_cities, foundation, model=backfill_model)
         if backfill_data:
             dest_notes = destination_context.setdefault("notes", []) or []
@@ -521,7 +512,6 @@
                         filled_fields.append(key)
                 if filled_fields:
                     dest_entry["source"] = "llm"
-<<<<<<< HEAD
                     remaining_heuristics.discard(city)
                     logger.info(
                         "LLM backfill (%s) provided %s for %s",
@@ -529,8 +519,6 @@
                         ", ".join(filled_fields),
                         city,
                     )
-=======
->>>>>>> 93fb89b9
                 if data.get("notes"):
                     _extend_unique(dest_notes, data["notes"])
                     if not filled_fields:
@@ -564,7 +552,6 @@
                 ],
             )
 
-<<<<<<< HEAD
     destination_context["heuristic_cities"] = sorted(remaining_heuristics)
     if remaining_heuristics:
         heuristic_sources = destination_context.setdefault("sources", [])
@@ -578,9 +565,7 @@
                 }
             )
 
-=======
->>>>>>> 93fb89b9
-    logistics_context = compute_logistics(foundation)
+
 
     aggregated_notes = list({note: None for note in (
         *(foundation.get("notes", []) or []),
@@ -590,14 +575,10 @@
 
     # Promote the snippet URLs so downstream consumers can surface citations.
     source_links = sorted({snip["url"] for snip in snippets if snip.get("url")})
-<<<<<<< HEAD
+
     extra_source_urls = [src.get("url") for src in destination_context.get("sources", []) if src.get("url")]
     if extra_source_urls:
         source_links = sorted({*source_links, *extra_source_urls})
-=======
->>>>>>> 93fb89b9
-    if llm_sources:
-        source_links = sorted({*source_links, *(f"llm://{entry['model']}" for entry in llm_sources)})
 
     agent_context: Dict[str, Any] = {
         "foundation": foundation,
